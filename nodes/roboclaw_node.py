--- conflicted
+++ resolved
@@ -179,21 +179,6 @@
         Parameters:
             :param SpeedCommand command: The forward/turn command message
         """
-<<<<<<< HEAD
-        # rospy.logdebug("Received SpeedCommand message")
-        rospy.logdebug(
-            "M1 speed: {} | M2 speed: {} | Accel: {} | Max Secs: {}"
-            .format(command.m1_qpps, command.m2_qpps, command.accel, command.max_secs)
-        )
-        self._last_cmd_time = rospy.get_rostime()
-
-        success = self._rbc_ctl.driveM1M2qpps(
-            command.m1_qpps, command.m2_qpps, command.accel, command.max_secs)
-        if not success:
-            rospy.logerr(
-                "RoboclawControl SpeedAccelDistanceM1M2({}) failed".format(command.forward_pct)
-            )
-=======
         with self._speed_cmd_lock:
             self._last_cmd_time = rospy.get_rostime()
 
@@ -218,7 +203,6 @@
                     rospy.logerr("RoboclawControl SpeedAccelDistanceM1M2({}) failed".format(
                         command.forward_pct)
                     )
->>>>>>> 6eb55f4f
 
     def shutdown_node(self):
         """Performs Node shutdown tasks
